[versions]
managed-lettuce = "6.2.4.RELEASE"

micronaut-docs = "2.0.0"
micronaut = "4.0.0-M6"
<<<<<<< HEAD
micronaut-test = "4.0.0-M5"
=======
micronaut-test = "4.0.0-M3"
>>>>>>> 9eb0fa04
micronaut-cache = "4.0.0-M2"
micronaut-micrometer = "5.0.0-M2"
micronaut-serde = "2.0.0-M8"
micronaut-session = "4.0.0-M2"
micronaut-gradle-plugin = "4.0.0-M4"

redis-embedded = "0.6"

groovy = "4.0.11"
spock = "2.3-groovy-4.0"

testcontainers = "1.18.1"

<<<<<<< HEAD
micronaut-core = { module = 'io.micronaut:micronaut-core-bom', version.ref = 'micronaut' }
micronaut-logging = "1.0.0-M2"
[libraries]
=======
micronaut-logging = "1.0.0-M2"
[libraries]
# Core
micronaut-core = { module = 'io.micronaut:micronaut-core-bom', version.ref = 'micronaut' }

>>>>>>> 9eb0fa04
micronaut-logging = { module = "io.micronaut.logging:micronaut-logging-bom", version.ref = "micronaut-logging" }
managed-lettuce = { module = "io.lettuce:lettuce-core", version.ref = "managed-lettuce" }

micronaut-cache = { module = "io.micronaut.cache:micronaut-cache-bom", version.ref = "micronaut-cache" }
micronaut-micrometer = { module = "io.micronaut.micrometer:micronaut-micrometer-bom", version.ref = "micronaut-micrometer" }
micronaut-serde = { module = "io.micronaut.serde:micronaut-serde-bom", version.ref = "micronaut-serde" }
micronaut-session = { module = "io.micronaut.session:micronaut-session-bom", version.ref = "micronaut-session" }

redis-embedded = { module = "com.github.kstyrc:embedded-redis", version.ref = "redis-embedded" }

testcontainers-bom = { module = "org.testcontainers:testcontainers-bom", version.ref = "testcontainers" }
testcontainers-spock = { module = "org.testcontainers:spock" }
gradle-micronaut = { module = "io.micronaut.gradle:micronaut-gradle-plugin", version.ref = "micronaut-gradle-plugin" }<|MERGE_RESOLUTION|>--- conflicted
+++ resolved
@@ -3,17 +3,13 @@
 
 micronaut-docs = "2.0.0"
 micronaut = "4.0.0-M6"
-<<<<<<< HEAD
 micronaut-test = "4.0.0-M5"
-=======
-micronaut-test = "4.0.0-M3"
->>>>>>> 9eb0fa04
 micronaut-cache = "4.0.0-M2"
 micronaut-micrometer = "5.0.0-M2"
 micronaut-serde = "2.0.0-M8"
 micronaut-session = "4.0.0-M2"
 micronaut-gradle-plugin = "4.0.0-M4"
-
+micronaut-logging = "1.0.0-M2"
 redis-embedded = "0.6"
 
 groovy = "4.0.11"
@@ -21,17 +17,11 @@
 
 testcontainers = "1.18.1"
 
-<<<<<<< HEAD
-micronaut-core = { module = 'io.micronaut:micronaut-core-bom', version.ref = 'micronaut' }
-micronaut-logging = "1.0.0-M2"
-[libraries]
-=======
+
 micronaut-logging = "1.0.0-M2"
 [libraries]
 # Core
 micronaut-core = { module = 'io.micronaut:micronaut-core-bom', version.ref = 'micronaut' }
-
->>>>>>> 9eb0fa04
 micronaut-logging = { module = "io.micronaut.logging:micronaut-logging-bom", version.ref = "micronaut-logging" }
 managed-lettuce = { module = "io.lettuce:lettuce-core", version.ref = "managed-lettuce" }
 
