--- conflicted
+++ resolved
@@ -3,41 +3,6 @@
 }
 
 dependencies {
-<<<<<<< HEAD
-    annotationProcessor "io.micronaut:micronaut-inject-java"
-    // needed because otherwise IntelliJ integration broken
-    compileOnly "io.micronaut:micronaut-inject-java"
-    annotationProcessor "io.micronaut.docs:micronaut-docs-asciidoc-config-props:$micronautDocsVersion"
-    annotationProcessor "io.micronaut:micronaut-graal"
-
-    api "io.lettuce:lettuce-core:$lettuceVersion"
-    api "io.micronaut.cache:micronaut-cache-core:$micronautCacheVersion"
-
-    compileOnly "io.micronaut:micronaut-session"
-    compileOnly "io.micronaut:micronaut-management"
-    compileOnly "io.micronaut.micrometer:micronaut-micrometer-core:$micronautMicrometerVersion"
-    compileOnly "it.ozimov:embedded-redis:0.7.3"
-
-    testAnnotationProcessor "io.micronaut:micronaut-inject-java"
-
-    testImplementation platform("org.testcontainers:testcontainers-bom:$testContainersVersion")
-    testImplementation "org.testcontainers:testcontainers"
-    testImplementation "org.testcontainers:spock"
-
-    testImplementation "io.projectreactor:reactor-core"
-
-    testImplementation "io.micronaut.cache:micronaut-cache-core:$micronautCacheVersion"
-    testImplementation "io.micronaut:micronaut-inject-java"
-    testImplementation "io.micronaut:micronaut-management"
-    testImplementation "io.micronaut.micrometer:micronaut-micrometer-core:$micronautMicrometerVersion"
-    testImplementation "io.micronaut:micronaut-inject-groovy"
-    testImplementation "io.micronaut:micronaut-function-web"
-
-    testImplementation "io.micronaut:micronaut-session"
-    testRuntimeOnly "io.micronaut:micronaut-http-server-netty"
-    testImplementation "io.micronaut:micronaut-http-client"
-    testImplementation "it.ozimov:embedded-redis:0.7.3"
-=======
     annotationProcessor mn.micronaut.graal
 
     api libs.managed.lettuce
@@ -68,5 +33,4 @@
     testImplementation libs.redis.embedded
     testRuntimeOnly(mnLogging.logback.classic)
     testImplementation mn.snakeyaml
->>>>>>> b593e155
 }