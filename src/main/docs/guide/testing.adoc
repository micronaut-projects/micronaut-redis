--- conflicted
+++ resolved
@@ -3,16 +3,12 @@
 
 [source,java]
 ----
-<<<<<<< HEAD
-testCompile "it.ozimov:embedded-redis:0.7.3"
-=======
 GenericContainer<?> redisContainer = new GenericContainer<>(DockerImageName.parse(REDIS_DOCKER_NAME))
     .withExposedPorts(REDIS_PORT)
     .waitingFor(
             Wait.forLogMessage(".*Ready to accept connections.*\\n", 1)
     );
 redisContainer.start();
->>>>>>> b593e155
 ----
 
 The embedded redis container we used to recommend has been deprecated as of 5.3.0 and will be removed at a later date.